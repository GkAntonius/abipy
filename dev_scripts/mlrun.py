--- conflicted
+++ resolved
@@ -92,17 +92,10 @@
         print("Displacing atoms randomly with stdev=", rattle)
         atoms.rattle(stdev=abs(rattle), seed=42)
 
-<<<<<<< HEAD
-    prof = RelaxationProfiler(atoms, pseudos, xc, kppa, relax_mode, fmax, mpi_nprocs, steps=steps,
-                              verbose=verbose, optimizer=optimizer, nn_name=nn_name, mpi_runner=mpi_runner)
-                              #mpi_runner="srun --mpi=cray_shasta")
-                              #mpi_runner="srun --mpi=cray_shasta --account=battab")
-=======
     print("Using corr_algo:", corr_algo_str)
     corr_algo = CORRALGO.from_string(corr_algo_str)
     prof = RelaxationProfiler(atoms, pseudos, corr_algo, algorithm, xc_name, kppa, relax_mode, fmax, mpi_nprocs,
                               steps=steps, verbose=verbose, optimizer=optimizer, nn_name=nn_name, mpi_runner=mpi_runner)
->>>>>>> 36887d99
     prof.run(workdir=workdir)
     return 0
 
