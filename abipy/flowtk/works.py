--- conflicted
+++ resolved
@@ -2252,14 +2252,10 @@
             dde_tasks.append(dde_task)
 
         # DTE calculations
-<<<<<<< HEAD
-        dte_deps = {scf_task: "WFK"} #DEN"} # VT >< ngfft error
-=======
         # Read WFK only and use it to compute the density on the fly
         # to avoid possibe problems with paral_kgb 1 and MPI-FFT
         #dte_deps = {scf_task: "WFK DEN"}
         dte_deps = {scf_task: "WFK"}
->>>>>>> fb472e06
         dte_deps.update({dde_task: "1WF 1DEN" for dde_task in dde_tasks})
 
         # VT: Taken from dte_from_gsinput factory fct
