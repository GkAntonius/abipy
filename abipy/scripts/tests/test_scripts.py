# coding: utf-8
"""Test AbiPy command line scripts."""
import sys
import os
import pytest
import abipy.data as abidata
import abipy.flowtk as flowtk

from scripttest import TestFileEnvironment
from monty.inspect import all_subclasses
from abipy.flowtk.qadapters import QueueAdapter
from abipy.core.testing import AbipyTest
from abipy import abilab


script_dir = os.path.abspath(os.path.join(os.path.dirname(__file__), ".."))

test_files_dir = os.path.abspath(os.path.join(os.path.dirname(__file__), "..", "..", "test_files"))


#def test_if_all_scripts_are_tested():
#    """Testing if all scripts are tested"""
#    tested_scripts = set(os.path.basename(c.script) for c in all_subclasses(ScriptTest))
#    all_scripts = set(f for f in os.listdir(script_dir) if f.endswith(".py") and not f.startswith("_"))
#    not_tested = all_scripts.difference(tested_scripts)
#
#    if not_tested:
#        print("The following scripts are not tested")
#        for i, s in enumerate(not_tested):
#            print("[%d] %s" % (i, s))
#
#    assert len(not_tested) == 0


class ScriptTest(AbipyTest):
    loglevel = "--loglevel=ERROR"
    verbose = "-vv"

    # Don’t raise an exception if anything is printed to stderr
    # else tests fail due to deprecation warnings
    #expect_stderr = sys.version_info[0] <= 2
    expect_stderr = True

    def get_env(self, check_help_version=True):
        #import tempfile
        #env = TestFileEnvironment(tempfile.mkdtemp(suffix='', prefix='test_' + script))
        env = TestFileEnvironment()

        # Use Agg backend for plots.
        with open(os.path.join(env.base_path, "matplotlibrc"), "wt") as fh:
            fh.write("backend: Agg\n")

        if check_help_version:
            # Start with --help. If this does not work...
            r = env.run(self.script, "--help", expect_stderr=self.expect_stderr)
            assert r.returncode == 0

            # Script must provide a version option
            r = env.run(self.script, "--version", expect_stderr=self.expect_stderr)
            assert r.returncode == 0
            print("stderr", r.stderr)
            print("stdout", r.stdout)
            verstr = r.stdout.strip()
            # deprecation warnings break --version
            #if not verstr: verstr = r.stdout.strip()  # py3k
            #assert str(verstr) == str(abilab.__version__)

        return env


class TestAbidoc(ScriptTest):
    script = os.path.join(script_dir, "abidoc.py")

    def test_abidoc(self):
        """Testing abidoc.py script"""
        env = self.get_env()
        r = env.run(self.script, "man", "ecut", self.loglevel, self.verbose, expect_stderr=self.expect_stderr)
        r = env.run(self.script, "apropos", "test", self.loglevel, self.verbose, expect_stderr=self.expect_stderr)
        r = env.run(self.script, "find", "paw", self.loglevel, self.verbose, expect_stderr=self.expect_stderr)
        r = env.run(self.script, "list", self.loglevel, self.verbose, expect_stderr=self.expect_stderr)
        r = env.run(self.script, "withdim", "natom", self.loglevel, self.verbose, expect_stderr=self.expect_stderr)
        r = env.run(self.script, "scheduler", self.loglevel, self.verbose, expect_stderr=self.expect_stderr)
        r = env.run(self.script, "manager", self.loglevel, self.verbose, expect_stderr=self.expect_stderr)
        r = env.run(self.script, "manager", "slurm", self.loglevel, self.verbose, expect_stderr=self.expect_stderr)
        r = env.run(self.script, "abibuild", self.loglevel, self.verbose, expect_stderr=self.expect_stderr)


class TestAbigui(ScriptTest):

    script = os.path.join(script_dir, "abigui.py")

    def test_abigui(self):
        """Testing abigui.py script"""
        env = self.get_env()


class TestAbinp(ScriptTest):
    script = os.path.join(script_dir, "abinp.py")

    def test_abinp(self):
        """Testing abinp.py script"""
        self.skip_if_not_pseudodojo()
        env = self.get_env()
        runabi = abidata.ref_file("refs/si_ebands/run.abi")
        # Commands operating on input files.
        r = env.run(self.script, "validate", runabi, self.loglevel, self.verbose, expect_stderr=self.expect_stderr)
        r = env.run(self.script, "autoparal", runabi, self.loglevel, self.verbose, expect_stderr=self.expect_stderr)
        r = env.run(self.script, "ibz", runabi, self.loglevel, self.verbose, expect_stderr=self.expect_stderr)
        r = env.run(self.script, "phperts", runabi, self.loglevel, self.verbose, expect_stderr=self.expect_stderr)

        # Commands generating input files.
        # FIXME: Disabled: slow and problematic on travis with py2.7
        #gan2_cif = abidata.cif_file("gan2.cif")
        #r = env.run(self.script, "gs", gan2_cif, self.loglevel, self.verbose, expect_stderr=self.expect_stderr)
        #r = env.run(self.script, "ebands", gan2_cif, self.loglevel, self.verbose, expect_stderr=self.expect_stderr)
        #r = env.run(self.script, "phonons", gan2_cif, self.loglevel, self.verbose, expect_stderr=self.expect_stderr)
        #r = env.run(self.script, "g0w0", gan2_cif, self.loglevel, self.verbose, expect_stderr=self.expect_stderr)

        ddb_path = abidata.ref_file("refs/znse_phonons/ZnSe_hex_qpt_DDB")
        r = env.run(self.script, "anaph", ddb_path, self.loglevel, self.verbose, expect_stderr=self.expect_stderr)


class TestAbiopen(ScriptTest):
    script = os.path.join(script_dir, "abiopen.py")

    def test_abiopen(self):
        """Testing abiopen.py script"""
        env = self.get_env()
        gan2_cif = abidata.cif_file("gan2.cif")
        r = env.run(self.script, gan2_cif, "-p", self.loglevel, self.verbose, expect_stderr=self.expect_stderr)
        for f in ["tgw1_9o_DS4_SIGRES.nc", "si_scf_WFK.nc"]:
            path = abidata.ref_file(f)
            r = env.run(self.script, path, "-p", self.loglevel, self.verbose, expect_stderr=self.expect_stderr)

        # Test abiopen with json file
<<<<<<< HEAD
        #json_path = os.path.join(test_files_dir, "nscf_input.json")
        #r = env.run(self.script, json_path, "-e", self.loglevel, self.verbose, expect_stderr=self.expect_stderr)
=======
        json_path = os.path.join(test_files_dir, "nscf_input.json")
        r = env.run(self.script, json_path, self.loglevel, self.verbose, expect_stderr=self.expect_stderr)
>>>>>>> c41a8f0e


class TestAbistruct(ScriptTest):
    script = os.path.join(script_dir, "abistruct.py")

    def test_spglib(self):
        """Testing abistruct spglib"""
        ncfile = abidata.ref_file("tgw1_9o_DS4_SIGRES.nc")
        env = self.get_env()
        r = env.run(self.script, "spglib", ncfile, self.loglevel, self.verbose, expect_stderr=self.expect_stderr)

    def test_abispg(self):
        """Testing abistruct abispg"""
        ncfile = abidata.ref_file("tgw1_9o_DS4_SIGRES.nc")
        env = self.get_env()
        r = env.run(self.script, "abispg", ncfile, "-t 1e-6", self.loglevel, self.verbose,
                    expect_stderr=self.expect_stderr)

        r = env.run(self.script, "primitive", ncfile, self.loglevel, self.verbose,
                    expect_stderr=self.expect_stderr)

    def test_convert(self):
        """Testing abistruct convert"""
        ncfile = abidata.ref_file("tgw1_9o_DS4_SIGRES.nc")
        env = self.get_env()
        for fmt in ["cif", "cssr", "POSCAR", "json", "abivars"]:
            r = env.run(self.script, "convert", ncfile, "-f", fmt, self.loglevel, self.verbose,
                        expect_stderr=self.expect_stderr)

    def test_supercell(self):
        """Testing abistruct supercell"""
        cif_file = abidata.cif_file("gan2.cif")
        env = self.get_env()
        r = env.run(self.script, "supercell", cif_file, "-s 2", "-f", "abivars", self.loglevel, self.verbose,
                    expect_stderr=self.expect_stderr)

        r = env.run(self.script, "print", cif_file, self.loglevel, self.verbose, expect_stderr=self.expect_stderr)

    def test_kpath(self):
        """Testing abistruct kpath"""
        env = self.get_env()
        ncfile = abidata.ref_file("si_scf_WFK.nc")
        r = env.run(self.script, "kpath", ncfile, self.loglevel, self.verbose,
                    expect_stderr=self.expect_stderr)

    def test_ngkpt(self):
        """Testing abistruct ngkpt"""
        env = self.get_env()
        ncfile = abidata.ref_file("si_scf_WFK.nc")
        r = env.run(self.script, "ngkpt", ncfile, "-n 4", self.loglevel, self.verbose,
                    expect_stderr=self.expect_stderr)

    def test_ktables(self):
        """Testing abistruct ktables"""
        env = self.get_env()
        ncfile = abidata.ref_file("tgw1_9o_DS4_SIGRES.nc")
        r = env.run(self.script, "ktables", "--mesh", "2", "2", "2", "--is_shift", "1", "1", "1",
                    "--no-time-reversal", ncfile, expect_stderr=self.expect_stderr)

        r = env.run(self.script, "abikmesh", "--ngkpt", "2", "2", "2", "--shiftk", "0", "0", "0",
                    "--kptopt=1", ncfile, expect_stderr=self.expect_stderr)

    def test_lgk(self):
        """Testing abistruct lgk"""
        env = self.get_env()
        ncfile = abidata.ref_file("tgw1_9o_DS4_SIGRES.nc")
        r = env.run(self.script, "lgk", "-k", "0", "0", "0", "--no-time-reversal", ncfile,
                    expect_stderr=self.expect_stderr)

        # Testing abistruct kstar
        r = env.run(self.script, "kstar", "-k", "0.5", "0.0", "0.0", "--no-time-reversal", abidata.cif_file("si.cif"),
                    expect_stderr=self.expect_stderr)

    def test_abisanitize(self):
        """Testing abistruct abisanitize"""
        ncfile = abidata.ref_file("tgw1_9o_DS4_SIGRES.nc")
        env = self.get_env()
        r = env.run(self.script, "abisanitize", ncfile, self.loglevel, self.verbose,
                   expect_stderr=self.expect_stderr)

    def test_conventional(self):
        """Testing abistruct conventional"""
        ncfile = abidata.ref_file("tgw1_9o_DS4_SIGRES.nc")
        env = self.get_env()
        r = env.run(self.script, "conventional", ncfile, self.loglevel, self.verbose,
                    expect_stderr=self.expect_stderr)

    def test_neighbors(self):
        """Testing abistruct neighbors"""
        env = self.get_env()
        r = env.run(self.script, "neighbors", abidata.cif_file("gan2.cif"), "--radius=2.5",
                    self.loglevel, self.verbose, expect_stderr=self.expect_stderr)

    def test_oxistate(self):
        """Testing abistruct oxistate"""
        env = self.get_env()
        r = env.run(self.script, "oxistate", abidata.cif_file("gan2.cif"),
                    self.loglevel, self.verbose, expect_stderr=self.expect_stderr)

    def test_cod_api(self):
        """Testing abistruct COD methods."""
        self.skip_if_not_executable("mysql")
        env = self.get_env()
        r = env.run(self.script, "cod_id", "1526507", "--primitive",
                    self.loglevel, self.verbose, expect_stderr=self.expect_stderr)
        r = env.run(self.script, "cod_search", "Si", "--select-spgnum=227", "--primitive",
                    self.loglevel, self.verbose, expect_stderr=self.expect_stderr)

    @pytest.mark.skip(reason="Interface with MP rester is broken")
    def test_mp_api(self):
        """Testing abistruct mp methods."""
        env = self.get_env()
        r = env.run(self.script, "mp_id", "mp-149",
                    self.loglevel, self.verbose, expect_stderr=self.expect_stderr)

        r = env.run(self.script, "mp_match", abidata.cif_file("gan2.cif"),
                    self.loglevel, self.verbose, expect_stderr=self.expect_stderr)

        r = env.run(self.script, "mp_search", "LiF", "-f POSCAR", "--select-spgnum=225",
                    self.loglevel, self.verbose, expect_stderr=self.expect_stderr)


class TestAbicomp(ScriptTest):
    script = os.path.join(script_dir, "abicomp.py")

    def test_abicomp(self):
        """Testing abicomp"""
        env = self.get_env()

        cif_paths = abidata.cif_files("al.cif", "gan.cif", "gan2.cif")
        r = env.run(self.script, "structure", cif_paths[0], cif_paths[1], cif_paths[2], self.loglevel, self.verbose,
                    expect_stderr=self.expect_stderr)
        r = env.run(self.script, "structure", cif_paths[0], cif_paths[1], cif_paths[2], self.loglevel, self.verbose,
                    "--group", expect_stderr=self.expect_stderr)

        r = env.run(self.script, "spg", cif_paths[0], cif_paths[1], cif_paths[2], self.loglevel, self.verbose,
                    expect_stderr=self.expect_stderr)

        #r = env.run(self.script, "mp_structure", cif_paths[0], cif_paths[1], self.loglevel, self.verbose,
        #            expect_stderr=self.expect_stderr)

        dirpath = os.path.join(abidata.dirpath, "refs", "si_ebands")
        args = [os.path.join(dirpath, p) for p in ("si_nscf_GSR.nc", "si_scf_WFK.nc")]
        r = env.run(self.script, "ebands", args[0], args[1], self.loglevel, self.verbose,
                    expect_stderr=self.expect_stderr)

        args = [os.path.join(dirpath, p) for p in ("si_scf_GSR.nc", "si_scf_WFK.nc")]
        r = env.run(self.script, "edos", args[0], args[1], self.loglevel, self.verbose,
                    expect_stderr=self.expect_stderr)

        dirpath = os.path.join(abidata.dirpath, "refs", "znse_phonons")
        args = [os.path.join(dirpath, p) for p in ("ZnSe_hex_886.out_PHBST.nc", "ZnSe_hex_886.out_PHBST.nc")]
        r = env.run(self.script, "phbands", args[0], args[1], self.loglevel, self.verbose,
                    expect_stderr=self.expect_stderr)

        #dirpath = os.path.join(abidata.dirpath, "refs", "znse_phonons")
        args = abidata.ref_files("ZnSe_hex_886.out_PHDOS.nc", "trf2_5.out_PHDOS.nc")
        r = env.run(self.script, "phdos", args[0], args[1], self.loglevel, self.verbose,
                    expect_stderr=self.expect_stderr)

        #r = env.run(self.script, "attr", "energy", args[0], args[1], self.loglevel, self.verbose,
        #            expect_stderr=self.expect_stderr)

        paths = [p.filepath for p in abidata.pseudos("14si.pspnc", "B.psp8", "Al.GGA_PBE-JTH.xml")]
        r = env.run(self.script, "pseudos", paths[0], paths[1], paths[2], self.loglevel, self.verbose,
                    expect_stderr=self.expect_stderr)

        test_dir = os.path.join(os.path.dirname(__file__),  "..", 'test_files')
        args = [
            os.path.join(abidata.dirpath, "refs", "znse_phonons","ZnSe_hex_qpt_DDB"),
            os.path.join(test_dir, "AlAs_444_nobecs_DDB"),
        ]

        r = env.run(self.script, "ddb", args[0], args[1], self.loglevel, self.verbose,
                    expect_stderr=self.expect_stderr)

        args = abidata.ref_files("si_g0w0ppm_nband10_SIGRES.nc",
                                 "si_g0w0ppm_nband20_SIGRES.nc",
                                 "si_g0w0ppm_nband30_SIGRES.nc")
        r = env.run(self.script, "sigres", args[0], args[1], args[2], self.loglevel, self.verbose,
                    expect_stderr=self.expect_stderr)

        args = abidata.ref_files("si_444_MDF.nc", "si_666_MDF.nc", "si_888_MDF.nc")
        r = env.run(self.script, "mdf", args[0], args[1], args[2], self.loglevel, self.verbose,
                    expect_stderr=self.expect_stderr)

        # TODO
        # args = abidata.ref_files()
        # r = env.run(self.script, "gs_scf", *args, self.loglevel, self.verbose,
        #             expect_stderr=self.expect_stderr)

        #args = abidata.ref_files()
        #r = env.run(self.script, "dfpt2_scf", *args, self.loglevel, self.verbose,
        #             expect_stderr=self.expect_stderr)

        #args = abidata.ref_files()
        #r = env.run(self.script, "time", *args, self.loglevel, self.verbose,
        #             expect_stderr=self.expect_stderr)


class TestAbirun(ScriptTest):
    script = os.path.join(script_dir, "abirun.py")

    def test_without_flow(self):
        """Testing abirun.py commands without flow"""
        env = self.get_env()
        no_logo_colors = ["--no-logo", "--no-colors"]

        # Test doc_manager
        r = env.run(self.script, "doc_manager", self.loglevel, self.verbose, *no_logo_colors,
                    expect_stderr=self.expect_stderr)
        for qtype in QueueAdapter.all_qtypes():
            r = env.run(self.script, ".", "doc_manager", qtype, self.loglevel, self.verbose, *no_logo_colors,
                        expect_stderr=self.expect_stderr)

        # Test doc_sheduler
        r = env.run(self.script, "doc_scheduler", self.loglevel, self.verbose, *no_logo_colors,
                    expect_stderr=self.expect_stderr)

        # Test abibuild
        r = env.run(self.script, "abibuild", self.loglevel, self.verbose, *no_logo_colors,
                    expect_stderr=self.expect_stderr)

    def test_with_flow(self):
        """Testing abirun.py commands with flow (no execution)"""
        env = self.get_env(check_help_version=False)
        no_logo_colors = ["--no-logo", "--no-colors"]

        # Build a flow.
        flowdir = env.base_path
        scf_input, nscf_input = make_scf_nscf_inputs()
        flow = flowtk.bandstructure_flow(flowdir, scf_input, nscf_input, manager=None)
        flow.build_and_pickle_dump()

        # Test abirun commands requiring a flow (no submission)
        for command in ["status", "debug", "debug_reset", "deps", "inputs", "corrections", "events",
                        "history", "handlers", "cancel", "tail", "inspect", "structures", "ebands", "hist",
                        "cycles", "dims", "tricky",]:
            r = env.run(self.script, flowdir, command, self.loglevel, self.verbose, *no_logo_colors,
                        expect_stderr=self.expect_stderr)
            assert r.returncode == 0

        r = env.run(self.script, flowdir, "abivars", "-vn", "ecut,nband", self.loglevel, self.verbose, *no_logo_colors,
                    expect_stderr=self.expect_stderr)
        assert r.returncode == 0


class TestAbicheck(ScriptTest):
    script = os.path.join(script_dir, "abicheck.py")

    def test_abicheck(self):
        """Testing abicheck.py"""
        env = self.get_env()
        r = env.run(self.script, self.loglevel, self.verbose, expect_stderr=self.expect_stderr)
        #r = env.run(self.script, "--with-flow", self.loglevel, self.verbose, expect_stderr=self.expect_stderr)
        r = env.run(self.script, "--show-managers", self.loglevel, self.verbose, expect_stderr=self.expect_stderr)


def make_scf_nscf_inputs(paral_kgb=1, usepaw=0):
    """Returns two input files: GS run and NSCF on a high symmetry k-mesh."""
    pseudos = abidata.pseudos("Si.GGA_PBE-JTH-paw.xml") if usepaw else abidata.pseudos("14si.pspnc")
    multi = abilab.MultiDataset(structure=abidata.cif_file("si.cif"), pseudos=pseudos, ndtset=2)
    multi.set_mnemonics(True)

    # Global variables
    ecut = 6
    global_vars = dict(ecut=ecut,
                       nband=8,
                       timopt=-1,
                       istwfk="*1",
                       nstep=15,
                       paral_kgb=paral_kgb,
                       iomode=3,
                    )

    if multi.ispaw:
        global_vars.update(pawecutdg=2*ecut)

    multi.set_vars(global_vars)

    # Dataset 1 (GS run)
    multi[0].set_kmesh(ngkpt=[8, 8, 8], shiftk=[0, 0, 0])
    multi[0].set_vars(tolvrs=1e-6)

    # Dataset 2 (NSCF run)
    kptbounds = [
        [0.5, 0.0, 0.0], # L point
        [0.0, 0.0, 0.0], # Gamma point
        [0.0, 0.5, 0.5], # X point
    ]

    multi[1].set_kpath(ndivsm=6, kptbounds=kptbounds)
    multi[1].set_vars(tolwfr=1e-12)

    # Generate two input files for the GS and the NSCF run
    scf_input, nscf_input = multi.split_datasets()
    return scf_input, nscf_input


class TestAbiView(ScriptTest):
    script = os.path.join(script_dir, "abiview.py")

    def test_abiview(self):
        """Testing abiview.py script"""
        env = self.get_env()

        #runabo = abidata.ref_file("refs/gs_dfpt.abo")
        #r = env.run(self.script, "abo", runabo, self.loglevel, self.verbose, expect_stderr=self.expect_stderr)

        #logpath = abidata.ref_file("refs/abinit.log")
        #r = env.run(self.script, "log", logpath, self.loglevel, self.verbose, expect_stderr=self.expect_stderr)

        ncpath = abidata.ref_file("refs/sic_relax_HIST.nc")
        out_file = ncpath + ".XDATCAR"
        if os.path.exists(out_file): os.remove(out_file)
        r = env.run(self.script, "hist", ncpath, "--xdatcar", self.loglevel, self.verbose, expect_stderr=self.expect_stderr)
        if os.path.exists(out_file): os.remove(out_file)

        ncpath = abidata.ref_file("si_nscf_GSR.nc")
        r = env.run(self.script, "ebands", ncpath, self.loglevel, self.verbose, expect_stderr=self.expect_stderr)

        out_file = ncpath + ".agr"
        if os.path.exists(out_file): os.remove(out_file)
        r = env.run(self.script, "ebands", ncpath, "--xmgrace", self.loglevel, self.verbose,
                    expect_stderr=self.expect_stderr)
        if os.path.exists(out_file): os.remove(out_file)

        ncpath = abidata.ref_file("si_scf_GSR.nc")
        out_file = ncpath + ".bxsf"
        if os.path.exists(out_file): os.remove(out_file)
        r = env.run(self.script, "ebands", ncpath, "--bxsf", self.loglevel, self.verbose,
                    expect_stderr=self.expect_stderr)
        if os.path.exists(out_file): os.remove(out_file)

        #ncpath = abidata.ref_file("mgb2_kpath_FATBANDS.nc")
        #r = env.run(self.script, "fatbands", ncpath, self.loglevel, self.verbose, expect_stderr=self.expect_stderr)

        ddbpath = abidata.ref_file("refs/znse_phonons/ZnSe_hex_qpt_DDB")
        r = env.run(self.script, "ddb", ddbpath, self.loglevel, self.verbose, expect_stderr=self.expect_stderr)

        ncpath = abidata.ref_file("ZnSe_hex_886.out_PHBST.nc")
        r = env.run(self.script, "phbands", ncpath, self.loglevel, self.verbose, expect_stderr=self.expect_stderr)
        out_file = ncpath + ".agr"
        if os.path.exists(out_file): os.remove(out_file)
        r = env.run(self.script, "phbands", ncpath, "--xmgrace", self.loglevel, self.verbose, expect_stderr=self.expect_stderr)
        if os.path.exists(out_file): os.remove(out_file)

        #ncpath = abidata.ref_file("ZnSe_hex_886.out_PHDOS.nc")
        #r = env.run(self.script, "phdos", ncpath, self.loglevel, self.verbose, expect_stderr=self.expect_stderr)

        #ncpath = abidata.ref_file("mg2si_GRUNS.nc")
        #r = env.run(self.script, "gruns", ncpath, self.loglevel, self.verbose, expect_stderr=self.expect_stderr)

        #ncpath = abidata.ref_file("si_666_MDF.nc")
        #r = env.run(self.script, "mdf", ncpath, self.loglevel, self.verbose, expect_stderr=self.expect_stderr)

        #ncpath = abidata.ref_file("si_nscf_GSR.nc")
        #r = env.run(self.script, "denpot", ncpath, "chgcar", self.loglevel, self.verbose, expect_stderr=self.expect_stderr)
        #r = env.run(self.script, "denpot", ncpath, "cube", self.loglevel, self.verbose, expect_stderr=self.expect_stderr)


#class TestAbiw(ScriptTest):
#    script = os.path.join(script_dir, "abiw.py")
#
#    def test_abiw(self):
#        """Testing abiw.py script"""
#        #env = self.get_env()
#        # Note that lscan has side effect as it updates the list of local servers.
#        #r = env.run(self.script, "lscan", self.loglevel, self.verbose, expect_stderr=self.expect_stderr)
#        #r = env.run(self.script, "clients", self.loglevel, self.verbose, expect_stderr=self.expect_stderr)


class TestAbipsp(ScriptTest):
    script = os.path.join(script_dir, "abips.py")

    def test_abipsp(self):
        """Testing abips.py script"""
        env = self.get_env()
        r = env.run(self.script, "avail", self.loglevel, self.verbose, expect_stderr=self.expect_stderr)
        r = env.run(self.script, "list", self.loglevel, self.verbose, expect_stderr=self.expect_stderr)
        # Cannot test other commands as they perform installation


#class TestAbidb(ScriptTest):
#    script = os.path.join(script_dir, "abidb.py")
#
#    def test_abidb(self):
#        """Testing abidb.py script"""
#        env = self.get_env()
#        # Cannot test other commands as we need a MongoDB server
#        #r = env.run(self.script, "avail", self.loglevel, self.verbose, expect_stderr=self.expect_stderr)


class TestAOncv(ScriptTest):

    script = os.path.join(script_dir, "oncv.py")

    def test_oncv(self):
        """Testing oncv.py script"""
        env = self.get_env()



class TestAbiml(ScriptTest):
    script = os.path.join(script_dir, "abiml.py")

    def test_abiml(self):
        """Testing abimk.py script"""
        #env = self.get_env()
        #r = env.run(self.script, "md", "--help", self.loglevel, self.verbose, expect_stderr=self.expect_stderr)
        #r = env.run(self.script, "relax", "--help", self.loglevel, self.verbose, expect_stderr=self.expect_stderr)


class TestAbislurm(ScriptTest):
    script = os.path.join(script_dir, "abislurm.py")

    def test_abislurm(self):
        """Testing abislurm.py script"""
        #env = self.get_env()
        #r = env.run(self.script, "md", "--help", self.loglevel, self.verbose, expect_stderr=self.expect_stderr)
        #r = env.run(self.script, "relax", "--help", self.loglevel, self.verbose, expect_stderr=self.expect_stderr)<|MERGE_RESOLUTION|>--- conflicted
+++ resolved
@@ -133,13 +133,8 @@
             r = env.run(self.script, path, "-p", self.loglevel, self.verbose, expect_stderr=self.expect_stderr)
 
         # Test abiopen with json file
-<<<<<<< HEAD
-        #json_path = os.path.join(test_files_dir, "nscf_input.json")
-        #r = env.run(self.script, json_path, "-e", self.loglevel, self.verbose, expect_stderr=self.expect_stderr)
-=======
         json_path = os.path.join(test_files_dir, "nscf_input.json")
         r = env.run(self.script, json_path, self.loglevel, self.verbose, expect_stderr=self.expect_stderr)
->>>>>>> c41a8f0e
 
 
 class TestAbistruct(ScriptTest):
