#!/usr/bin/env python
r"""
KS + U calculations
<<<<<<< HEAD
===================
=======
==================
>>>>>>> 1d1ab457

This example shows how to compute the KS+U band structure of NiO
with PAW for several values of U and J.
"""

import sys
import os
import abipy.data as abidata
import abipy.abilab as abilab
import abipy.flowtk as flowtk

from abipy.flowtk.abiobjects import LdauParams


def make_scf_nscf_dos_inputs(structure, pseudos, luj_params, paral_kgb=1):
    # Input file taken from tldau_2.in
    multi = abilab.MultiDataset(structure, pseudos=pseudos, ndtset=3)

    # Global variables
    global_vars = dict(
        #
        ecut=12,
        pawecutdg=30,
        nband=40,
        occopt=7,
        tsmear=0.015,
        nstep=50,
        paral_kgb=paral_kgb,
        #
        # Spin
        nsppol=1,
        nspden=2,
        nspinor=1,
        spinat=[0,  0,  1,
                0,  0, -1,
                0,  0,  0,
                0,  0,  0],
        # Kpoint Grid
        # The k point grid is not symmetric, but the calculations being
        # for the ground-state, this is not a problem.
    )

    multi.set_vars(global_vars)
    multi.set_vars(luj_params.to_abivars())

    # GS run.
    multi[0].set_vars(
        iscf=17,
        toldfe=1.0e-8,
        ngkpt=[2, 2, 2],
        chksymbreak=0,
    )

    # Band structure run.
    multi[1].set_kpath(ndivsm=6)
    multi[1].set_vars(tolwfr=1e-10)

    # DOS calculation.
    multi[2].set_vars(
        iscf=-3,   # NSCF calculation
        ngkpt=structure.calc_ngkpt(nksmall=8),
        shiftk=[0.0, 0.0, 0.0],
        nshiftk=1,
        tolwfr=1.e-8,
        #pawprtdos=1,
    )

    # Generate two input files for the GS and the NSCF run
    scf_input, nscf_input, dos_input = multi.split_datasets()

    return scf_input, nscf_input, dos_input


def build_flow(options):
    # Working directory (default is the name of the script with '.py' removed and "run_" replaced by "flow_")
    if not options.workdir:
        options.workdir = os.path.basename(sys.argv[0]).replace(".py", "").replace("run_", "flow_")

    flow = flowtk.Flow(options.workdir, manager=options.manager)

    # Create the work for the band structure calculation.
    structure = abidata.structure_from_ucell("NiO")
    pseudos = abidata.pseudos("28ni.paw", "8o.2.paw")

    # The code below set up the parameters for the LDA+U calculation in NiO.
    #usepawu   1
    #lpawu   2 -1
    #upawu  8.0 0.0 eV
    #jpawu  0.8 0.0 eV
    usepawu = 1
    u_values = [5.0, 8.0]

    for u in u_values:
        # Apply U-J on Ni only.
        luj_params = LdauParams(usepawu, structure)
        luj_params.luj_for_symbol("Ni", l=2, u=u, j=0.1*u, unit="eV")

        scf_input, nscf_input, dos_input = make_scf_nscf_dos_inputs(structure, pseudos, luj_params)

        work = flowtk.BandStructureWork(scf_input, nscf_input, dos_inputs=dos_input)
        flow.register_work(work)

    return flow


# This block generates the thumbnails in the AbiPy gallery.
# You can safely REMOVE this part if you are using this script for production runs.
if os.getenv("READTHEDOCS", False):
    __name__ = None
    import tempfile
    options = flowtk.build_flow_main_parser().parse_args(["-w", tempfile.mkdtemp()])
    build_flow(options).graphviz_imshow()


@flowtk.flow_main
def main(options):
    """
    This is our main function that will be invoked by the script.
    flow_main is a decorator implementing the command line interface.
    Command line args are stored in `options`.
    """
    return build_flow(options)


if __name__ == "__main__":
    sys.exit(main())


############################################################################
# Run the script with:
#
#     run_ldaus.py -s
#
# then use:
#
#    abirun.py flow_ldaus/ ebands
#
# to analyze all GSR files produced by flow.
#
# .. code-block:: bash
#
#        KS electronic bands:
#               nsppol  nspinor  nspden  nkpt  nband  nelect  fermie formula  natom  \
#        w0_t0       1        1       2     3     40    48.0   6.084  Ni2 O2      4
#        w0_t1       1        1       2   129     40    48.0   6.084  Ni2 O2      4
#        w0_t2       1        1       2   213     40    48.0   6.169  Ni2 O2      4
#        w1_t0       1        1       2     3     40    48.0   6.855  Ni2 O2      4
#        w1_t1       1        1       2   129     40    48.0   6.855  Ni2 O2      4
#        w1_t2       1        1       2   213     40    48.0   6.432  Ni2 O2      4
#
#               angle0  angle1  angle2      a      b      c  volume abispg_num  \
#        w0_t0    60.0    60.0    60.0  2.964  2.964  5.927  36.809        166
#        w0_t1    60.0    60.0    60.0  2.964  2.964  5.927  36.809        166
#        w0_t2    60.0    60.0    60.0  2.964  2.964  5.927  36.809        166
#        w1_t0    60.0    60.0    60.0  2.964  2.964  5.927  36.809        166
#        w1_t1    60.0    60.0    60.0  2.964  2.964  5.927  36.809        166
#        w1_t2    60.0    60.0    60.0  2.964  2.964  5.927  36.809        166
#
#                 scheme  occopt  tsmear_ev  bandwidth_spin0  fundgap_spin0  \
#        w0_t0  gaussian       7      0.408           99.343          3.324
#        w0_t1  gaussian       7      0.408           99.680          3.049
#        w0_t2  gaussian       7      0.408           99.838          2.560
#        w1_t0  gaussian       7      0.408           99.318          4.626
#        w1_t1  gaussian       7      0.408           99.628          3.352
#        w1_t2  gaussian       7      0.408           99.826          3.155
#
#               dirgap_spin0 task_class                               ncfile  node_id  \
#        w0_t0         3.351    ScfTask  flow_ldaus/w0/t0/outdata/out_GSR.nc   241313
#        w0_t1         3.352   NscfTask  flow_ldaus/w0/t1/outdata/out_GSR.nc   241314
#        w0_t2         3.041   NscfTask  flow_ldaus/w0/t2/outdata/out_GSR.nc   241315
#        w1_t0         4.626    ScfTask  flow_ldaus/w1/t0/outdata/out_GSR.nc   241317
#        w1_t1         3.928   NscfTask  flow_ldaus/w1/t1/outdata/out_GSR.nc   241318
#        w1_t2         3.983   NscfTask  flow_ldaus/w1/t2/outdata/out_GSR.nc   241319
#
#                           status
#        w0_t0  Completed
#        w0_t1  Completed
#        w0_t2  Completed
#        w1_t0  Completed
#        w1_t1  Completed
#        w1_t2  Completed
#
# The second task in each work (w*_t1) is a NSCF run along the high symmetry path.
# and we can compare the results of these two task by specifying the node identifiers:
#
#   abirun.py flow_ldaus/ ebands -p --nids=241314,241318
#
# .. image:: https://github.com/abinit/abipy_assets/blob/master/run_ldaus.png?raw=true
#    :alt: Band structure of Si in the IBZ and along a k-path
#<|MERGE_RESOLUTION|>--- conflicted
+++ resolved
@@ -1,13 +1,8 @@
 #!/usr/bin/env python
 r"""
 KS + U calculations
-<<<<<<< HEAD
-===================
-=======
-==================
->>>>>>> 1d1ab457
 
-This example shows how to compute the KS+U band structure of NiO
+This example shows how to compute the KS + U band structure of NiO
 with PAW for several values of U and J.
 """
 
