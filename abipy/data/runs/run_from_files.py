#!/usr/bin/env python
"""Flow for computing the band structure of silicon."""
from __future__ import division, print_function, unicode_literals

import sys
import os
import abipy.data as abidata  
import abipy.abilab as abilab


def make_scf_nscf_inputs():
    """Returns two input files: GS run and NSCF on a high symmetry k-mesh."""
    pseudos = abidata.pseudos("14si.pspnc")

    inp = abilab.AbiInput(pseudos=pseudos, ndtset=2)
    structure = inp.set_structure_from_file(abidata.cif_file("si.cif"))

    # Global variables
    ecut = 6
    global_vars = dict(ecut=ecut,
                       nband=8,
                       nstep=15,
                       paral_kgb=0,
                    )

    if inp.ispaw:
        global_vars.update(pawecutdg=2*ecut)

    inp.set_variables(**global_vars)

    # Dataset 1 (GS run)
    inp[1].set_kmesh(ngkpt=[8,8,8], shiftk=[0,0,0])
    inp[1].set_variables(tolvrs=1e-6)

    # Dataset 2 (NSCF run)
    kptbounds = [
        [0.5, 0.0, 0.0], # L point
        [0.0, 0.0, 0.0], # Gamma point
        [0.0, 0.5, 0.5], # X point
    ]

    inp[2].set_kpath(ndivsm=6, kptbounds=kptbounds)
    inp[2].set_variables(tolwfr=1e-12)
    
    # Generate two input files for the GS and the NSCF run 
    scf_input, nscf_input = inp.split_datasets()

    return scf_input, nscf_input


def build_flow(options):
    # Working directory (default is the name of the script with '.py' removed and "run_" replaced by "flow_")
    workdir = options.workdir
    if not options.workdir:
        workdir = os.path.basename(__file__).replace(".py", "").replace("run_","flow_") 

    # Instantiate the TaskManager.
    manager = abilab.TaskManager.from_user_config() if not options.manager else \
              abilab.TaskManager.from_file(options.manager)

    # Get the SCF and the NSCF input.
    scf_input, nscf_input = make_scf_nscf_inputs()

    # Build the flow.
<<<<<<< HEAD
    flow = abilab.AbinitFlow(workdir=workdir, manager=manager)
=======
    flow = abilab.Flow(workdir, manager)
>>>>>>> 7f0f9514

    # Create a Work, all tasks in work will read the file f
    # Note that the file must exist when the work is created
    # Use the standard approach based on tasks and works if
    # there's a node who needs a file produced in the future.
    work = abilab.Work()

    f = abidata.ref_file("si_DEN-etsf.nc")
    work.register(nscf_input, required_files=f)
    print(work[0].required_files)

    flow.register_work(work)

    return flow.allocate()
    

@abilab.flow_main
def main(options):
    flow = build_flow(options)
    return flow.build_and_pickle_dump()


if __name__ == "__main__":
    sys.exit(main())<|MERGE_RESOLUTION|>--- conflicted
+++ resolved
@@ -62,11 +62,7 @@
     scf_input, nscf_input = make_scf_nscf_inputs()
 
     # Build the flow.
-<<<<<<< HEAD
-    flow = abilab.AbinitFlow(workdir=workdir, manager=manager)
-=======
-    flow = abilab.Flow(workdir, manager)
->>>>>>> 7f0f9514
+    flow = abilab.Flow(workdir, manager=manager)
 
     # Create a Work, all tasks in work will read the file f
     # Note that the file must exist when the work is created
