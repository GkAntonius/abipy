# coding: utf-8
"""Factory functions for Abinit input files """
from __future__ import print_function, division, unicode_literals, absolute_import

import numpy as np
import pymatgen.io.abinit.abiobjects as aobj

from collections import namedtuple
from monty.collections import AttrDict
from monty.json import jsanitize, MontyDecoder
from pymatgen.io.abinit.abiobjects import KSampling
from pymatgen.io.abinit.pseudos import PseudoTable
from abipy.core.structure import Structure
from abipy.abio.inputs import AbinitInput, MultiDataset
from abipy.abio.input_tags import *

import logging
from pymatgen.serializers.json_coders import pmg_serialize

logger = logging.getLogger(__file__)


__all__ = [
    "gs_input",
    "ebands_input",
    "g0w0_with_ppmodel_inputs",
    "g0w0_convergence_inputs",
    "bse_with_mdf_inputs",
    "ion_ioncell_relax_input",
    "scf_phonons_inputs",
]


# TODO: To be discussed:
#    1) extra_abivars is more similar to a hack. The factory functions are designed for
#       HPC hence we cannot allow the user to inject something we cannot control easily
#       Shall we remove it?
#    2) scf_nband and nscf_band should be computed from the pseudos, the structure
#       and some approximation for the band dispersion.
#       SCF fails if nband is too small or has problems if we don't have enough partially
#       occupied states in metals (can write EventHandler but it would be nice if we could
#       fix this problem in advance.
#    3) How do we handle options related to parallelism e.g. paral_kgb?
#    4) The API of the factory functions must be simple enough so that we can easily generate
#       flows but, on the other hand, we would like to decorate the input with extra features
#       e.g. we would like to do a LDA+U band structure, a LDA+U relaxation etc.
#       For a possible solution based on factory functions see:
#
#            http://python-3-patterns-idioms-test.readthedocs.org/en/latest/Factory.html
#
#       for decorator pattern see:
#
#            http://www.tutorialspoint.com/design_pattern/decorator_pattern.htm


# Name of the (default) tolerance used by the runlevels.
_runl2tolname = {
    "scf": 'tolvrs',
    "nscf": 'tolwfr',
    "dfpt": 'toldfe',        # ?
    "screening": 'toldfe',   # dummy
    "sigma": 'toldfe',       # dummy
    "bse": 'toldfe',         # ?
    "relax": 'tolrff',
}

# Tolerances for the different levels of accuracy.
T = namedtuple('Tolerance', "low normal high")
_tolerances = {
    "toldfe": T(1.e-7,  1.e-8,  1.e-9),
    "tolvrs": T(1.e-7,  1.e-8,  1.e-9),
    "tolwfr": T(1.e-15, 1.e-17, 1.e-19),
    "tolrff": T(0.04,   0.02,   0.01)}
del T


# Default values used if user do not specify them
# TODO: Design an object similar to DictVaspInputSet
_DEFAULTS = dict(
    kppa=1000,
)


def _stopping_criterion(runlevel, accuracy):
    """Return the stopping criterion for this runlevel with the given accuracy."""
    tolname = _runl2tolname[runlevel]
    return {tolname: getattr(_tolerances[tolname], accuracy)}


def _find_ecut_pawecutdg(ecut, pawecutdg, pseudos, accuracy='normal'):
    """Return a :class:`AttrDict` with the value of ecut and pawecutdg"""
    # Get ecut and pawecutdg from the pseudo hints.
    if ecut is None or (pawecutdg is None and any(p.ispaw for p in pseudos)):
        has_hints = all(p.has_hints for p in pseudos)

    if ecut is None:
        if has_hints:
            ecut = max(p.hint_for_accuracy(accuracy).ecut for p in pseudos)
        else:
            raise AbinitInput.Error("ecut is None but pseudos do not provide hints for ecut")

    # TODO: This should be the new API.
    if pawecutdg is None and any(p.ispaw for p in pseudos):
        if has_hints:
            pawecutdg = max(p.hint_for_accuracy(accuracy).pawecutdg for p in pseudos)
        else:
            raise RuntimeError("pawecutdg is None but pseudos do not provide hints")

    return AttrDict(ecut=ecut, pawecutdg=pawecutdg)


def _find_scf_nband(structure, pseudos, electrons, spinat=None):
    """Find the value of nband."""
    if electrons.nband is not None: return electrons.nband

    nsppol, smearing = electrons.nsppol, electrons.smearing

    # Number of valence electrons including possible extra charge
    nval = structure.num_valence_electrons(pseudos)
    nval -= electrons.charge

    # First guess (semiconductors)
    nband = nval // 2

    # TODO: Find better algorithm
    # If nband is too small we may kill the job, increase nband and restart
    # but this change could cause problems in the other steps of the calculation
    # if the change is not propagated e.g. phonons in metals.
    if smearing:
        # metallic occupation
        nband = max(np.ceil(nband*1.2), nband+10)
    else:
        nband = max(np.ceil(nband*1.1), nband+4)

    # Increase number of bands based on the starting magnetization
    if nsppol == 2 and spinat is not None:
        nband += np.ceil(max(np.sum(spinat, axis=0))/2.)

    # Force even nband (easier to divide among procs, mandatory if nspinor == 2)
    nband += nband % 2
    return int(nband)


def gs_input(structure, pseudos,
             kppa=None, ecut=None, pawecutdg=None, scf_nband=None, accuracy="normal", spin_mode="polarized",
             smearing="fermi_dirac:0.1 eV", charge=0.0, scf_algorithm=None):
    """
    Returns a :class:`AbinitInput` for band structure calculations.

    Args:
        structure: :class:`Structure` object.
        pseudos: List of filenames or list of :class:`Pseudo` objects or :class:`PseudoTable` object.
        kppa: Defines the sampling used for the SCF run. Defaults to 1000 if not given.
        ecut: cutoff energy in Ha (if None, ecut is initialized from the pseudos according to accuracy)
        pawecutdg: cutoff energy in Ha for PAW double-grid (if None, pawecutdg is initialized from the pseudos
            according to accuracy)
        scf_nband: Number of bands for SCF run. If scf_nband is None, nband is automatically initialized
            from the list of pseudos, the structure and the smearing option.
        accuracy: Accuracy of the calculation.
        spin_mode: Spin polarization.
        smearing: Smearing technique.
        charge: Electronic charge added to the unit cell.
        scf_algorithm: Algorithm used for solving of the SCF cycle.
    """
    multi = ebands_input(structure, pseudos,
                 kppa=kppa,
                 ecut=ecut, pawecutdg=pawecutdg, scf_nband=scf_nband, accuracy=accuracy, spin_mode=spin_mode,
                 smearing=smearing, charge=charge, scf_algorithm=scf_algorithm)

    return multi[0]


def ebands_input(structure, pseudos,
                 kppa=None, nscf_nband=None, ndivsm=15,
                 ecut=None, pawecutdg=None, scf_nband=None, accuracy="normal", spin_mode="polarized",
                 smearing="fermi_dirac:0.1 eV", charge=0.0, scf_algorithm=None, dos_kppa=None):
    """
    Returns a :class:`MultiDataset` for band structure calculations.

    Args:
        structure: :class:`Structure` object.
        pseudos: List of filenames or list of :class:`Pseudo` objects or :class:`PseudoTable` object.
        kppa: Defines the sampling used for the SCF run. Defaults to 1000 if not given.
        nscf_nband: Number of bands included in the NSCF run. Set to scf_nband + 10 if None.
        ndivsm: Number of divisions used to sample the smallest segment of the k-path.
        ecut: cutoff energy in Ha (if None, ecut is initialized from the pseudos according to accuracy)
        pawecutdg: cutoff energy in Ha for PAW double-grid (if None, pawecutdg is initialized from the pseudos
            according to accuracy)
        scf_nband: Number of bands for SCF run. If scf_nband is None, nband is automatically initialized
            from the list of pseudos, the structure and the smearing option.
        accuracy: Accuracy of the calculation.
        spin_mode: Spin polarization.
        smearing: Smearing technique.
        charge: Electronic charge added to the unit cell.
        scf_algorithm: Algorithm used for solving of the SCF cycle.
        dos_kppa: Scalar or List of integers with the number of k-points per atom
            to be used for the computation of the DOS (None if DOS is not wanted).
    """
    structure = Structure.as_structure(structure)

    if dos_kppa is not None and not isinstance(dos_kppa, (list, tuple)):
        dos_kppa = [dos_kppa]

    multi = MultiDataset(structure, pseudos, ndtset=2 if dos_kppa is None else 2 + len(dos_kppa))

    # Set the cutoff energies.
    multi.set_vars(_find_ecut_pawecutdg(ecut, pawecutdg, multi.pseudos))

    # SCF calculation.
    kppa = _DEFAULTS.get("kppa") if kppa is None else kppa
    scf_ksampling = aobj.KSampling.automatic_density(structure, kppa, chksymbreak=0)
    scf_electrons = aobj.Electrons(spin_mode=spin_mode, smearing=smearing, algorithm=scf_algorithm,
                                   charge=charge, nband=scf_nband, fband=None)

    if spin_mode == "polarized":
        multi[0].set_autospinat()

    if scf_electrons.nband is None:
        scf_electrons.nband = _find_scf_nband(structure, multi.pseudos, scf_electrons, multi[0].get('spinat', None))

    multi[0].set_vars(scf_ksampling.to_abivars())
    multi[0].set_vars(scf_electrons.to_abivars())
    multi[0].set_vars(_stopping_criterion("scf", accuracy))

    # Band structure calculation.
    nscf_ksampling = aobj.KSampling.path_from_structure(ndivsm, structure)
    nscf_nband = scf_electrons.nband + 10 if nscf_nband is None else nscf_nband
    nscf_electrons = aobj.Electrons(spin_mode=spin_mode, smearing=smearing, algorithm={"iscf": -2},
                                    charge=charge, nband=nscf_nband, fband=None)

    multi[1].set_vars(nscf_ksampling.to_abivars())
    multi[1].set_vars(nscf_electrons.to_abivars())
    multi[1].set_vars(_stopping_criterion("nscf", accuracy))

    # DOS calculation with different values of kppa.
    if dos_kppa is not None:
        for i, kppa in enumerate(dos_kppa):
            dos_ksampling = aobj.KSampling.automatic_density(structure, kppa, chksymbreak=0)
            #dos_ksampling = aobj.KSampling.monkhorst(dos_ngkpt, shiftk=dos_shiftk, chksymbreak=0)
            dos_electrons = aobj.Electrons(spin_mode=spin_mode, smearing=smearing, algorithm={"iscf": -2},
                                           charge=charge, nband=nscf_nband)
            dt = 2 + i
            multi[dt].set_vars(dos_ksampling.to_abivars())
            multi[dt].set_vars(dos_electrons.to_abivars())
            multi[dt].set_vars(_stopping_criterion("nscf", accuracy))

    return multi


def ion_ioncell_relax_input(structure, pseudos,
                            kppa=None, nband=None,
                            ecut=None, pawecutdg=None, accuracy="normal", spin_mode="polarized",
                            smearing="fermi_dirac:0.1 eV", charge=0.0, scf_algorithm=None):
    """
    Returns a :class:`MultiDataset` for a structural relaxation. The first dataset optmizes the
    atomic positions at fixed unit cell. The second datasets optimizes both ions and unit cell parameters.

    Args:
        structure: :class:`Structure` object.
        pseudos: List of filenames or list of :class:`Pseudo` objects or :class:`PseudoTable` object.
        kppa: Defines the sampling used for the Brillouin zone.
        nband: Number of bands included in the SCF run.
        accuracy: Accuracy of the calculation.
        spin_mode: Spin polarization.
        smearing: Smearing technique.
        charge: Electronic charge added to the unit cell.
        scf_algorithm: Algorithm used for the solution of the SCF cycle.
    """
    structure = Structure.as_structure(structure)
    multi = MultiDataset(structure, pseudos, ndtset=2)

    # Set the cutoff energies.
    multi.set_vars(_find_ecut_pawecutdg(ecut, pawecutdg, multi.pseudos))

    kppa = _DEFAULTS.get("kppa") if kppa is None else kppa
    ksampling = aobj.KSampling.automatic_density(structure, kppa, chksymbreak=0)
    electrons = aobj.Electrons(spin_mode=spin_mode, smearing=smearing, algorithm=scf_algorithm,
                               charge=charge, nband=nband, fband=None)

    if spin_mode == "polarized":
        spinat_dict = multi[0].set_autospinat()
        multi[1].set_vars(spinat_dict)

    if electrons.nband is None:
        electrons.nband = _find_scf_nband(structure, multi.pseudos, electrons, multi[0].get('spinat', None))

    ion_relax = aobj.RelaxationMethod.atoms_only(atoms_constraints=None)
    ioncell_relax = aobj.RelaxationMethod.atoms_and_cell(atoms_constraints=None)

    multi.set_vars(electrons.to_abivars())
    multi.set_vars(ksampling.to_abivars())

    multi[0].set_vars(ion_relax.to_abivars())
    multi[0].set_vars(_stopping_criterion("relax", accuracy))

    multi[1].set_vars(ioncell_relax.to_abivars())
    multi[1].set_vars(_stopping_criterion("relax", accuracy))

    return multi


def ion_ioncell_relax_and_ebands_input(structure, pseudos,
                                       kppa=None, nband=None,
                                       ecut=None, pawecutdg=None, accuracy="normal", spin_mode="polarized",
                                       smearing="fermi_dirac:0.1 eV", charge=0.0, scf_algorithm=None):
    """
    Returns a :class:`MultiDataset` for a structural relaxation followed by a band structure run.
    The first dataset optmizes the atomic positions at fixed unit cell.
    The second datasets optimizes both ions and unit cell parameters.
    The other datasets perform a band structure calculation.

    .. warning::

        Client code is responsible for propagating the relaxed structure obtained with the
        second dataset to the inputs used for the band structure calculation.

    Args:
        structure: :class:`Structure` object.
        pseudos: List of filenames or list of :class:`Pseudo` objects or :class:`PseudoTable` object.
        kppa: Defines the sampling used for the Brillouin zone.
        nband: Number of bands included in the SCF run.
        accuracy: Accuracy of the calculation.
        spin_mode: Spin polarization.
        smearing: Smearing technique.
        charge: Electronic charge added to the unit cell.
        scf_algorithm: Algorithm used for solving of the SCF cycle.
    """
    structure = Structure.as_structure(structure)

    relax_multi = ion_ioncell_relax_input(structure, pseudos,
                                          kppa=kppa, nband=nband,
                                          ecut=ecut, pawecutdg=pawecutdg, accuracy=accuracy, spin_mode=spin_mode,
                                          smearing=smearing, charge=charge, scf_algorithm=scf_algorithm)

    ebands_multi = ebands_input(structure, pseudos,
                                kppa=kppa, nscf_nband=None, ndivsm=15,
                                ecut=ecut, pawecutdg=pawecutdg, scf_nband=None, accuracy=accuracy, spin_mode=spin_mode,
                                smearing=smearing, charge=charge, scf_algorithm=scf_algorithm, dos_kppa=None)

    return relax_multi + ebands_multi


def g0w0_with_ppmodel_inputs(structure, pseudos,
                            kppa, nscf_nband, ecuteps, ecutsigx,
                            ecut=None, pawecutdg=None,
                            accuracy="normal", spin_mode="polarized", smearing="fermi_dirac:0.1 eV",
                            ppmodel="godby", charge=0.0, scf_algorithm=None, inclvkb=2, scr_nband=None,
                            sigma_nband=None, gw_qprange=1):
    """
    Returns a :class:`MultiDataset` object that performs G0W0 calculations with the plasmon pole approximation.

    Args:
        structure: Pymatgen structure.
        pseudos: List of filenames or list of :class:`Pseudo` objects or :class:`PseudoTable` object.
        kppa: Defines the sampling used for the SCF run.
        nscf_nband: Number of bands included in the NSCF run.
        ecuteps: Cutoff energy [Ha] for the screening matrix.
        ecutsigx: Cutoff energy [Ha] for the exchange part of the self-energy.
        ecut: cutoff energy in Ha (if None, ecut is initialized from the pseudos according to accuracy)
        pawecutdg: cutoff energy in Ha for PAW double-grid (if None, pawecutdg is initialized
            from the pseudos according to accuracy)
        accuracy: Accuracy of the calculation.
        spin_mode: Spin polarization.
        smearing: Smearing technique.
        ppmodel: Plasmonpole technique.
        charge: Electronic charge added to the unit cell.
        scf_algorithm: Algorithm used for solving of the SCF cycle.
        inclvkb: Treatment of the dipole matrix elements (see abinit variable).
        scr_nband: Number of bands used to compute the screening (default is nscf_nband)
        sigma_nband: Number of bands used to compute the self-energy (default is nscf_nband)
        gw_qprange: Option for the automatic selection of k-points and bands for GW corrections.
            See Abinit docs for more detail. The default value makes the code compute the
            QP energies for all the point in the IBZ and one band above and one band below the Fermi level.
    """
    structure = Structure.as_structure(structure)
    multi = MultiDataset(structure, pseudos, ndtset=4)

    # Set the cutoff energies.
    multi.set_vars(_find_ecut_pawecutdg(ecut, pawecutdg, multi.pseudos))

    scf_ksampling = aobj.KSampling.automatic_density(structure, kppa, chksymbreak=0)
    scf_electrons = aobj.Electrons(spin_mode=spin_mode, smearing=smearing, algorithm=scf_algorithm,
                                   charge=charge, nband=None, fband=None)

    if scf_electrons.nband is None:
        scf_electrons.nband = _find_scf_nband(structure, multi.pseudos, scf_electrons)

    multi[0].set_vars(scf_ksampling.to_abivars())
    multi[0].set_vars(scf_electrons.to_abivars())
    multi[0].set_vars(_stopping_criterion("scf", accuracy))

    nscf_ksampling = aobj.KSampling.automatic_density(structure, kppa, chksymbreak=0)
    nscf_electrons = aobj.Electrons(spin_mode=spin_mode, smearing=smearing, algorithm={"iscf": -2},
                                    charge=charge, nband=nscf_nband, fband=None)

    multi[1].set_vars(nscf_ksampling.to_abivars())
    multi[1].set_vars(nscf_electrons.to_abivars())
    multi[1].set_vars(_stopping_criterion("nscf", accuracy))
    # nbdbuf

    # Screening.
    if scr_nband is None: scr_nband = nscf_nband
    screening = aobj.Screening(ecuteps, scr_nband, w_type="RPA", sc_mode="one_shot",
                               hilbert=None, ecutwfn=None, inclvkb=inclvkb)

    multi[2].set_vars(nscf_ksampling.to_abivars())
    multi[2].set_vars(nscf_electrons.to_abivars())
    multi[2].set_vars(screening.to_abivars())
    multi[2].set_vars(_stopping_criterion("screening", accuracy)) # Dummy
    #scr_strategy = ScreeningStrategy(scf_strategy, nscf_strategy, screening)

    # Sigma.
    if sigma_nband is None: sigma_nband = nscf_nband
    self_energy = aobj.SelfEnergy("gw", "one_shot", sigma_nband, ecutsigx, screening,
                             gw_qprange=gw_qprange, ppmodel=ppmodel)

    multi[3].set_vars(nscf_ksampling.to_abivars())
    multi[3].set_vars(nscf_electrons.to_abivars())
    multi[3].set_vars(self_energy.to_abivars())
    multi[3].set_vars(_stopping_criterion("sigma", accuracy)) # Dummy
    #sigma_strategy = aobj.SelfEnergyStrategy(scf_strategy, nscf_strategy, scr_strategy, self_energy)

    # TODO: Cannot use istwfk != 1.
    multi.set_vars(istwfk="*1")

    return multi


def g0w0_convergence_inputs(structure, pseudos, kppa, nscf_nband, ecuteps, ecutsigx, scf_nband, ecut,
                            accuracy="normal", spin_mode="polarized", smearing="fermi_dirac:0.1 eV",
                            response_models=None, charge=0.0, scf_algorithm=None, inclvkb=2, scr_nband=None,
                            sigma_nband=None, gw_qprange=1, gamma=True, nksmall=None, extra_abivars=None):
    """
    Returns a :class:`MultiDataset` object to generate a G0W0 work for the given the material.

    Args:
        structure: Pymatgen structure.
        pseudos: List of `Pseudo` objects.
        kppa: k poits per reciprocal atom
        scf_nband: number of scf bands
        ecut: ecut for all calcs that that are not ecut convergence  cals at scf level
        scf_ Defines the sampling used for the SCF run.
        nscf_nband: Number of bands included in the NSCF run.
        ecuteps: Cutoff energy [Ha] for the screening matrix.
        ecutsigx: Cutoff energy [Ha] for the exchange part of the self-energy.
        accuracy: Accuracy of the calculation.
        spin_mode: Spin polarization.
        smearing: Smearing technique.
        charge: Electronic charge added to the unit cell.
        scf_algorithm: Algorithm used for solving of the SCF cycle.
        inclvkb: Treatment of the dipole matrix elements (see abinit variable).
        scr_nband: Number of bands used to compute the screening (default is nscf_nband)
        sigma_nband: Number of bands used to compute the self-energy (default is nscf_nband)
<<<<<<< HEAD
        workdir: Working directory.
        manager: :class:`TaskManager` instance.
        nksamll: if not None, a DFT bandstucture calculation will be added after the sc run
        extra_abivars: Dictionary with extra variables passed to ABINIT.
    """
    print(scf_nband)
    if gamma:
        if kppa == 1:
            scf_ksampling = KSampling.gamma_centered(kpts=(1, 1, 1))
            nscf_ksampling = KSampling.gamma_centered(kpts=(1, 1, 1))
        elif kppa == 2:
            scf_ksampling = KSampling.gamma_centered(kpts=(2, 2, 2))
            nscf_ksampling = KSampling.gamma_centered(kpts=(2, 2, 2))
        elif kppa < 0:
            scf_ksampling = KSampling.gamma_centered(kpts=(-kppa, -kppa, -kppa))
            nscf_ksampling = KSampling.gamma_centered(kpts=(2, 2, 2))
        elif kppa <= 13:
            scf_ksampling = KSampling.gamma_centered(kpts=(kppa, kppa, kppa))
            nscf_ksampling = KSampling.gamma_centered(kpts=(kppa, kppa, kppa))
        else:
            scf_ksampling = KSampling.automatic_density(structure, kppa, chksymbreak=0, shifts=(0, 0, 0))
            nscf_ksampling = KSampling.automatic_density(structure, kppa, chksymbreak=0, shifts=(0, 0, 0))
    else:
        #this is the original behaviour before the devellopment of the gwwrapper
        scf_ksampling = KSampling.automatic_density(structure, kppa, chksymbreak=0)
        nscf_ksampling = KSampling.automatic_density(structure, kppa, chksymbreak=0)

    scf_electrons = aobj.Electrons(spin_mode=spin_mode, smearing=smearing, algorithm=scf_algorithm,
                                   charge=charge, nband=scf_nband, fband=None)

    multis = []
=======
        response_models: List of response models
        gw_qprange: selectpr for the qpoint mesh
        gamma: is true a gamma centered mesh is enforced
        nksmall: Kpoint division for additional band and dos calculations
        extra_abivars: Dictionary with extra variables passed to ABINIT for all tasks.

    extra abivars that are provided with _s appended will be take as a list of values to be tested a scf level
>>>>>>> 0bf9cd10

    """
    if extra_abivars is None:
        extra_abivars = {}

    if response_models is None:
        response_models = ["godby"]

    scf_diffs = []

    for k in extra_abivars.keys():
        if k[-2:] == '_s':
            var = k[:len(k)-2]
            values = extra_abivars.pop(k)
            #to_add.update({k: values[-1]})
            for value in values:
                diff_abivars = dict()
                diff_abivars[var] = value
                if pseudos.allpaw and var == 'ecut':
                    diff_abivars['pawecutdg'] = diff_abivars['ecut']*2
                scf_diffs.append(diff_abivars)

    extra_abivars_all = dict(
        ecut=ecut,
        paral_kgb=1,
        istwfk="*1",
        timopt=-1,
        nbdbuf=8,
    )

    extra_abivars_all.update(extra_abivars)

    if pseudos.allpaw:
        extra_abivars_all['pawecutdg'] = extra_abivars_all['ecut']*2

    extra_abivars_gw = dict(
        inclvkb=2,
        gwpara=2,
        gwmem='10',
        prtsuscep=0
    )


    # all these too many options are for development only the current idea for the final version is
    #if gamma:
    #    scf_ksampling = KSampling.automatic_density(structure=structure, kppa=10000, chksymbreak=0, shifts=(0, 0, 0))
    #    nscf_ksampling = KSampling.gamma_centered(kpts=(2, 2, 2))
    #    if kppa <= 13:
    #        nscf_ksampling = KSampling.gamma_centered(kpts=(scf_kppa, scf_kppa, scf_kppa))
    #    else:
    #        nscf_ksampling = KSampling.automatic_density(structure, scf_kppa, chksymbreak=0, shifts=(0, 0, 0))
    #else:
    #    scf_ksampling = KSampling.automatic_density(structure, scf_kppa, chksymbreak=0)
    #    nscf_ksampling = KSampling.automatic_density(structure, scf_kppa, chksymbreak=0)

<<<<<<< HEAD
    multi_scf = MultiDataset(structure, pseudos, ndtset=len(scf_diffs))

=======
    if gamma:
        if kppa == 1:
            scf_ksampling = aobj.KSampling.gamma_centered(kpts=(1, 1, 1))
            nscf_ksampling = aobj.KSampling.gamma_centered(kpts=(1, 1, 1))
        elif kppa == 2:
            scf_ksampling = aobj.KSampling.gamma_centered(kpts=(2, 2, 2))
            nscf_ksampling = aobj.KSampling.gamma_centered(kpts=(2, 2, 2))
        elif kppa < 0:
            scf_ksampling = aobj.KSampling.gamma_centered(kpts=(-kppa, -kppa, -kppa))
            nscf_ksampling = aobj.KSampling.gamma_centered(kpts=(2, 2, 2))
        elif kppa <= 13:
            scf_ksampling = aobj.KSampling.gamma_centered(kpts=(kppa, kppa, kppa))
            nscf_ksampling = aobj.KSampling.gamma_centered(kpts=(kppa, kppa, kppa))
        else:
            scf_ksampling = aobj.KSampling.automatic_density(structure, kppa, chksymbreak=0, shifts=(0, 0, 0))
            nscf_ksampling = aobj.KSampling.automatic_density(structure, kppa, chksymbreak=0, shifts=(0, 0, 0))
    else:
        # this is the original behaviour before the devellopment of the gwwrapper
        scf_ksampling = KSampling.automatic_density(structure, kppa, chksymbreak=0)
        nscf_ksampling = KSampling.automatic_density(structure, kppa, chksymbreak=0)

    scf_electrons = aobj.Electrons(spin_mode=spin_mode, smearing=smearing, algorithm=scf_algorithm,
                                   charge=charge, nband=scf_nband, fband=None)
    nscf_electrons = aobj.Electrons(spin_mode=spin_mode, smearing=smearing, algorithm={"iscf": -2},
                                    charge=charge, nband=nscf_nband, fband=None)

    multi_scf = MultiDataset(structure, pseudos, ndtset=max(1, len(scf_diffs)))
   
>>>>>>> 0bf9cd10
    multi_scf.set_vars(scf_ksampling.to_abivars())
    multi_scf.set_vars(scf_electrons.to_abivars())
    multi_scf.set_vars(extra_abivars_all)
    multi_scf.set_vars(_stopping_criterion(runlevel="scf", accuracy=accuracy))
    multi_scf.set_vars(extra_abivars)
<<<<<<< HEAD
    for vars, abinput in zip(scf_diffs, multi_scf):
	print(type(vars), type(abinput))
        abinput.set_vars(vars)

#multi_scf.set_vars(smearing.to_abivars())

    multis.append(multi_scf)
=======
>>>>>>> 0bf9cd10

    for variables, abinput in zip(scf_diffs, multi_scf):
        abinput.set_vars(variables)

    scf_inputs = multi_scf.split_datasets()

    # create nscf inputs

    ndtset = 3 if nksmall is not None else 1
    nscf_multi = MultiDataset(structure=structure, pseudos=pseudos, ndtset=ndtset)

    nscf_multi.set_vars(nscf_electrons.to_abivars())
    nscf_multi.set_vars(extra_abivars_all)
    nscf_multi.set_vars(_stopping_criterion(runlevel="nscf", accuracy=accuracy))

    nscf_multi[-1].set_vars(nscf_ksampling.to_abivars())

    if nksmall is not None:
        # if nksmall add bandstructure and dos calculations as well
        logger.info('added band structure calculation')
        bands_ksampling = aobj.KSampling.path_from_structure(ndivsm=nksmall, structure=structure)
        dos_ksampling = aobj.KSampling.automatic_density(structure=structure, kppa=2000)
        nscf_multi[0].set_vars(bands_ksampling.to_abivars())
        nscf_multi[0].set_vars({'chksymbreak': 0})
        nscf_multi[1].set_vars(dos_ksampling.to_abivars())
        nscf_multi[1].set_vars({'chksymbreak': 0})

    nscf_inputs = nscf_multi.split_datasets()

    # create screening and sigma inputs

    if scr_nband is None:
        scr_nband = nscf_nband
    if sigma_nband is None:
        sigma_nband = nscf_nband

    if 'cd' in response_models:
        hilbert = aobj.HilbertTransform(nomegasf=100, domegasf=None, spmeth=1, nfreqre=None, freqremax=None, nfreqim=None,
                                        freqremin=None)
    scr_inputs = []
    sigma_inputs = []

    for response_model in response_models:
        for ecuteps_v in ecuteps:
            for nscf_nband_v in nscf_nband:
                scr_nband = nscf_nband_v
                sigma_nband = nscf_nband_v
                multi = MultiDataset(structure, pseudos, ndtset=2)
                multi.set_vars(nscf_ksampling.to_abivars())
                multi.set_vars(nscf_electrons.to_abivars())
                multi.set_vars(extra_abivars_all)
                multi.set_vars(extra_abivars_gw)
                if response_model == 'cd':
                    screening = aobj.Screening(ecuteps_v, scr_nband, w_type="RPA", sc_mode="one_shot", hilbert=hilbert,
                                               ecutwfn=None, inclvkb=inclvkb)
                    self_energy = aobj.SelfEnergy("gw", "one_shot", sigma_nband, ecutsigx, screening)
                else:
                    ppmodel = response_model
                    screening = aobj.Screening(ecuteps_v, scr_nband, w_type="RPA", sc_mode="one_shot",
                                               hilbert=None, ecutwfn=None, inclvkb=inclvkb)
                    self_energy = aobj.SelfEnergy("gw", "one_shot", sigma_nband, ecutsigx, screening,
                                                  gw_qprange=gw_qprange, ppmodel=ppmodel)
                multi[0].set_vars(screening.to_abivars())
                multi[0].set_vars(_stopping_criterion("screening", accuracy))  # Dummy
                multi[1].set_vars(self_energy.to_abivars())
                multi[1].set_vars(_stopping_criterion("sigma", accuracy))  # Dummy

                scr_input, sigma_input = multi.split_datasets()
                scr_inputs.append(scr_input)
                sigma_inputs.append(sigma_input)

    return scf_inputs, nscf_inputs, scr_inputs, sigma_inputs


def bse_with_mdf_inputs(structure, pseudos,
                        scf_kppa, nscf_nband, nscf_ngkpt, nscf_shiftk,
                        ecuteps, bs_loband, bs_nband, mbpt_sciss, mdf_epsinf,
                        ecut=None, pawecutdg=None,
                        exc_type="TDA", bs_algo="haydock", accuracy="normal", spin_mode="polarized",
                        smearing="fermi_dirac:0.1 eV", charge=0.0, scf_algorithm=None):
    """
    Returns a :class:`MultiDataset` object that performs a GS + NSCF + Bethe-Salpeter calculation.
    The self-energy corrections are approximated with the scissors operator.
    The screening is modeled with the model dielectric function.

    Args:
        structure: :class:`Structure` object.
        pseudos: List of filenames or list of :class:`Pseudo` objects or :class:`PseudoTable` object.
        scf_kppa: Defines the sampling used for the SCF run.
        nscf_nband: Number of bands included in the NSCF run.
        nscf_ngkpt: Divisions of the k-mesh used for the NSCF and the BSE run.
        nscf_shiftk: Shifts used for the NSCF and the BSE run.
        ecuteps: Cutoff energy [Ha] for the screening matrix.
        bs_loband: Index of the first occupied band included the e-h basis set
            (ABINIT convention i.e. first band starts at 1).
            Can be scalar or array of shape (nsppol,)
        bs_nband: Highest band idex used for the construction of the e-h basis set.
        mbpt_sciss: Scissor energy in Hartree.
        mdf_epsinf: Value of the macroscopic dielectric function used in expression for the model dielectric function.
        ecut: cutoff energy in Ha (if None, ecut is initialized from the pseudos according to accuracy)
        pawecutdg: cutoff energy in Ha for PAW double-grid (if None, pawecutdg is initialized from the pseudos
            according to accuracy)
        exc_type: Approximation used for the BSE Hamiltonian (Tamm-Dancoff or coupling).
        bs_algo: Algorith for the computatio of the macroscopic dielectric function.
        accuracy: Accuracy of the calculation.
        spin_mode: Spin polarization.
        smearing: Smearing technique.
        charge: Electronic charge added to the unit cell.
        scf_algorithm: Algorithm used for solving the SCF cycle.
    """
    structure = Structure.as_structure(structure)
    multi = MultiDataset(structure, pseudos, ndtset=3)

    # Set the cutoff energies.
    d = _find_ecut_pawecutdg(ecut, pawecutdg, multi.pseudos)
    multi.set_vars(ecut=d.ecut, ecutwfn=d.ecut, pawecutdg=d.pawecutdg)

    # Ground-state
    scf_ksampling = aobj.KSampling.automatic_density(structure, scf_kppa, chksymbreak=0)

    scf_electrons = aobj.Electrons(spin_mode=spin_mode, smearing=smearing, algorithm=scf_algorithm,
                                   charge=charge, nband=None, fband=None)

    if scf_electrons.nband is None:
        scf_electrons.nband = _find_scf_nband(structure, multi.pseudos, scf_electrons)

    multi[0].set_vars(scf_ksampling.to_abivars())
    multi[0].set_vars(scf_electrons.to_abivars())
    multi[0].set_vars(_stopping_criterion("scf", accuracy))

    # NSCF calculation with the randomly-shifted k-mesh.
    nscf_ksampling = aobj.KSampling.monkhorst(nscf_ngkpt, shiftk=nscf_shiftk, chksymbreak=0)

    nscf_electrons = aobj.Electrons(spin_mode=spin_mode, smearing=smearing, algorithm={"iscf": -2},
                                    charge=charge, nband=nscf_nband, fband=None)

    multi[1].set_vars(nscf_ksampling.to_abivars())
    multi[1].set_vars(nscf_electrons.to_abivars())
    multi[1].set_vars(_stopping_criterion("nscf", accuracy))

    # BSE calculation.
    exc_ham = aobj.ExcHamiltonian(bs_loband, bs_nband, mbpt_sciss, coulomb_mode="model_df", ecuteps=ecuteps,
                                  spin_mode=spin_mode, mdf_epsinf=mdf_epsinf, exc_type=exc_type, algo=bs_algo,
                                  bs_freq_mesh=None, with_lf=True, zcut=None)

    multi[2].set_vars(nscf_ksampling.to_abivars())
    multi[2].set_vars(nscf_electrons.to_abivars())
    multi[2].set_vars(exc_ham.to_abivars())
    #multi[2].set_vars(_stopping_criterion("nscf", accuracy))

    # TODO: Cannot use istwfk != 1.
    multi.set_vars(istwfk="*1")

    return multi


def scf_phonons_inputs(structure, pseudos, kppa,
                       ecut=None, pawecutdg=None, scf_nband=None, accuracy="normal", spin_mode="polarized",
                       smearing="fermi_dirac:0.1 eV", charge=0.0, scf_algorithm=None):

    """
    Returns a list of input files for performing phonon calculations.
    GS input + the input files for the phonon calculation.

    Args:
        structure: :class:`Structure` object.
        pseudos: List of filenames or list of :class:`Pseudo` objects or :class:`PseudoTable` object.
        kppa: Defines the sampling used for the SCF run.
        ecut: cutoff energy in Ha (if None, ecut is initialized from the pseudos according to accuracy)
        pawecutdg: cutoff energy in Ha for PAW double-grid (if None, pawecutdg is initialized from the
            pseudos according to accuracy)
        scf_nband: Number of bands for SCF run. If scf_nband is None, nband is automatically initialized from the list of
            pseudos, the structure and the smearing option.
        accuracy: Accuracy of the calculation.
        spin_mode: Spin polarization.
        smearing: Smearing technique.
        charge: Electronic charge added to the unit cell.
        scf_algorithm: Algorithm used for solving of the SCF cycle.
    """
    # Build the input file for the GS run.
    gs_inp = AbinitInput(structure=structure, pseudos=pseudos)

    # Set the cutoff energies.
    gs_inp.set_vars(_find_ecut_pawecutdg(ecut, pawecutdg, gs_inp.pseudos))

    ksampling = aobj.KSampling.automatic_density(gs_inp.structure, kppa, chksymbreak=0)
    gs_inp.set_vars(ksampling.to_abivars())
    gs_inp.set_vars(tolvrs=1.0e-18)

    # Get the qpoints in the IBZ. Note that here we use a q-mesh with ngkpt=(4,4,4) and shiftk=(0,0,0)
    # i.e. the same parameters used for the k-mesh in gs_inp.
    qpoints = gs_inp.abiget_ibz(ngkpt=(4,4,4), shiftk=(0,0,0), kptopt=1).points
    #print("get_ibz qpoints:", qpoints)

    # Build the input files for the q-points in the IBZ.
    #ph_inputs = MultiDataset(gs_inp.structure, pseudos=gs_inp.pseudos, ndtset=len(qpoints))

    ph_inputs = MultiDataset.replicate_input(gs_inp, ndtset=len(qpoints))

    for ph_inp, qpt in zip(ph_inputs, qpoints):
        # Response-function calculation for phonons.
        ph_inp.set_vars(
            rfphon=1,        # Will consider phonon-type perturbation
            nqpt=1,          # One wavevector is to be considered
            qpt=qpt,         # This wavevector is q=0 (Gamma)
            tolwfr=1.0e-20,
            kptopt=3,        # One could used symmetries for Gamma.
        )
            #rfatpol   1 1   # Only the first atom is displaced
            #rfdir   1 0 0   # Along the first reduced coordinate axis
            #kptopt   2      # Automatic generation of k points, taking

        irred_perts = ph_inp.abiget_irred_phperts()

        #for pert in irred_perts:
        #    #print(pert)
        #    # TODO this will work for phonons, but not for the other types of perturbations.
        #    ph_inp = q_inp.deepcopy()
        #    rfdir = 3 * [0]
        #    rfdir[pert.idir -1] = 1
        #    ph_inp.set_vars(
        #        rfdir=rfdir,
        #        rfatpol=[pert.ipert, pert.ipert]
        #    )
        #    ph_inputs.append(ph_inp)

    # Split input into gs_inp and ph_inputs
    all_inps = [gs_inp]
    all_inps.extend(ph_inputs.split_datasets())

    return all_inps


def phonons_from_gsinput(gs_inp, ph_ngqpt=None, with_ddk=True, with_dde=True, with_bec=False, ph_tol=None, ddk_tol=None,
                         dde_tol=None):
    """
    Returns a :class:`MultiDataset` for performing phonon calculations.
    GS input + the input files for the phonon calculation.
    """

    gs_inp = gs_inp.deepcopy()

    gs_inp.pop_irdvars()

    if with_dde:
        with_ddk = True

    if with_bec:
        with_ddk = True
        with_dde = False

    multi = []

    if ph_ngqpt is None:
        ph_ngqpt = np.array(gs_inp["ngkpt"])

    qpoints = gs_inp.abiget_ibz(ngkpt=ph_ngqpt, shiftk=(0,0,0), kptopt=1).points


    # Build the input files for the q-points in the IBZ.
    # Response-function calculation for phonons.
    for qpt in qpoints:
        if np.allclose(qpt, 0):
            if with_ddk:
                multi_ddk = gs_inp.make_ddk_inputs(ddk_tol)
                multi_ddk.add_tags(DDK)
                multi.extend(multi_ddk)
            if with_dde:
                multi_dde = gs_inp.make_dde_inputs(dde_tol)
                multi_dde.add_tags(DDE)
                multi.extend(multi_dde)
            elif with_bec:
                multi_bec = gs_inp.make_bec_inputs(ph_tol)
                multi_bec.add_tags(BEC)
                multi.extend(multi_bec)
                continue

        multi_ph_q = gs_inp.make_ph_inputs_qpoint(qpt, ph_tol)
        multi_ph_q.add_tags(PH_Q_PERT)
        multi.extend(multi_ph_q)

    multi = MultiDataset.from_inputs(multi)
    multi.add_tags(PHONON)

    #FIXME for the time being there could be problems in mergddb if the kpoints grid is gamma centered or if
    # if the grid is odd. Remove when mergddb is fixed
    multi.set_vars(kptopt=3)

    return multi


def scf_piezo_elastic_inputs(structure, pseudos, kppa, ecut=None, pawecutdg=None, scf_nband=None,
                             accuracy="normal", spin_mode="polarized",
                             smearing="fermi_dirac:0.1 eV", charge=0.0, scf_algorithm=None, ddk_tol=None, rf_tol=None):

    """
    Returns a :class:`MultiDataset` for performing elastic and piezoelectric constants calculations.
    GS input + the input files for the elastic and piezoelectric constants calculation.

    Args:
        structure: :class:`Structure` object.
        pseudos: List of filenames or list of :class:`Pseudo` objects or :class:`PseudoTable` object.
        kppa: Defines the sampling used for the SCF run.
        ecut: cutoff energy in Ha (if None, ecut is initialized from the pseudos according to accuracy)
        pawecutdg: cutoff energy in Ha for PAW double-grid (if None, pawecutdg is initialized from the
            pseudos according to accuracy)
        scf_nband: Number of bands for SCF run. If scf_nband is None, nband is automatically initialized
            from the list of pseudos, the structure and the smearing option.
        accuracy: Accuracy of the calculation.
        spin_mode: Spin polarization.
        smearing: Smearing technique.
        charge: Electronic charge added to the unit cell.
        scf_algorithm: Algorithm used for solving of the SCF cycle.
        ddk_tol
    """
    # Build the input file for the GS run.
    gs_inp = AbinitInput(structure=structure, pseudos=pseudos)

    # Set the cutoff energies.
    gs_inp.set_vars(_find_ecut_pawecutdg(ecut, pawecutdg, gs_inp.pseudos))

    ksampling = aobj.KSampling.automatic_density(gs_inp.structure, kppa, chksymbreak=0, shifts=(0.0, 0.0, 0.0))
    gs_inp.set_vars(ksampling.to_abivars())
    gs_inp.set_vars(tolvrs=1.0e-18)

    scf_electrons = aobj.Electrons(spin_mode=spin_mode, smearing=smearing, algorithm=scf_algorithm,
                                   charge=charge, nband=None, fband=None)

    if scf_electrons.nband is None:
        scf_electrons.nband = _find_scf_nband(structure, gs_inp.pseudos, scf_electrons)
    gs_inp.set_vars(scf_electrons.to_abivars())

    all_inps = [gs_inp]

    # Add the ddk input
    ddk_inp = gs_inp.deepcopy()

    ddk_inp.set_vars(
                rfelfd=2,             # Activate the calculation of the d/dk perturbation
                rfdir=(1,1,1),        # All directions
                nqpt=1,               # One wavevector is to be considered
                qpt=(0, 0, 0),        # q-wavevector.
                kptopt=2,             # Take into account time-reversal symmetry.
                iscf=-3,              # The d/dk perturbation must be treated in a non-self-consistent way
            )
    if ddk_tol is None:
        ddk_tol = {"tolwfr": 1.0e-20}

    if len(ddk_tol) != 1 or any(k not in _tolerances for k in ddk_tol):
        raise ValueError("Invalid tolerance: {0}".format(ddk_tol))
    ddk_inp.pop_tolerances()
    ddk_inp.set_vars(ddk_tol)

    ddk_inp.add_tags(DDK)
    all_inps.append(ddk_inp)

    # Add the Response Function calculation
    rf_inp = gs_inp.deepcopy()

    rf_inp.set_vars(rfphon=1,                          # Atomic displacement perturbation
                    rfatpol=(1,len(gs_inp.structure)), # Perturbation of all atoms
                    rfstrs=3,                          # Do the strain perturbations
                    rfdir=(1,1,1),                     # All directions
                    nqpt=1,                            # One wavevector is to be considered
                    qpt=(0, 0, 0),                     # q-wavevector.
                    kptopt=2,                          # Take into account time-reversal symmetry.
                    iscf=7,                            # The d/dk perturbation must be treated in a non-self-consistent way
                    )

    if rf_tol is None:
        rf_tol = {"tolvrs": 1.0e-12}

    if len(rf_tol) != 1 or any(k not in _tolerances for k in rf_tol):
        raise ValueError("Invalid tolerance: {0}".format(rf_tol))
    rf_inp.pop_tolerances()
    rf_inp.set_vars(rf_tol)

    rf_inp.add_tags([DFPT, STRAIN])
    all_inps.append(rf_inp)

    return MultiDataset.from_inputs(all_inps)


def scf_input(structure, pseudos, kppa=None, ecut=None, pawecutdg=None, nband=None, accuracy="normal",
              spin_mode="polarized", smearing="fermi_dirac:0.1 eV", charge=0.0, scf_algorithm=None,
              shift_mode="Monkhorst-Pack"):
    """
    Returns an :class:`AbinitInput` for standard GS calculations.
    """
    structure = Structure.as_structure(structure)

    abinit_input = AbinitInput(structure, pseudos)

    # Set the cutoff energies.
    abinit_input.set_vars(_find_ecut_pawecutdg(ecut, pawecutdg, abinit_input.pseudos))

    # SCF calculation.
    kppa = _DEFAULTS.get("kppa") if kppa is None else kppa
    shifts = (0.5, 0.5, 0.5) if shift_mode[0].lower() == "m" else (0.0, 0.0, 0.0)
    scf_ksampling = aobj.KSampling.automatic_density(structure, kppa, chksymbreak=0, shifts=shifts)
    scf_electrons = aobj.Electrons(spin_mode=spin_mode, smearing=smearing, algorithm=scf_algorithm,
                                   charge=charge, nband=nband, fband=None)

    if spin_mode == "polarized":
        abinit_input.set_autospinat()

    if scf_electrons.nband is None:
        scf_electrons.nband = _find_scf_nband(structure, abinit_input.pseudos, scf_electrons,abinit_input.get('spinat', None))

    abinit_input.set_vars(scf_ksampling.to_abivars())
    abinit_input.set_vars(scf_electrons.to_abivars())
    abinit_input.set_vars(_stopping_criterion("scf", accuracy))

    return abinit_input


def ebands_from_gsinput(gsinput, nband=None, ndivsm=15, accuracy="normal"):
    """

    :param gsinput:
    :param nband:
    :param ndivsm:
    :param accuracy:
    :return: AbinitInput
    """
    # create a copy to avoid messing with the previous input
    bands_input = gsinput.deepcopy()

    bands_input.pop_irdvars()

    nscf_ksampling = aobj.KSampling.path_from_structure(ndivsm, gsinput.structure)
    if nband is None:
        nband = gsinput.get("nband", gsinput.structure.num_valence_electrons(gsinput.pseudos)) + 10

    bands_input.set_vars(nscf_ksampling.to_abivars())
    bands_input.set_vars(nband=nband, iscf=-2)
    bands_input.set_vars(_stopping_criterion("nscf", accuracy))

    return bands_input


def ioncell_relax_from_gsinput(gsinput, accuracy="normal"):

    ioncell_input = gsinput.deepcopy()

    ioncell_input.pop_irdvars()

    ioncell_relax = aobj.RelaxationMethod.atoms_and_cell(atoms_constraints=None)
    ioncell_input.set_vars(ioncell_relax.to_abivars())
    ioncell_input.set_vars(_stopping_criterion("relax", accuracy))

    return ioncell_input


def hybrid_oneshot_input(gsinput, functional="hse06", ecutsigx=None, gw_qprange=1):

    hybrid_input = gsinput.deepcopy()

    hybrid_input.pop_irdvars()

    functional = functional.lower()
    if functional == 'hse06':
        gwcalctyp = 115
        icutcoul = 5
        rcut = 9.090909
    elif functional == 'pbe0':
        gwcalctyp = 215
        icutcoul = 6
        rcut = 0.
    elif functional == 'b3lyp':
        gwcalctyp = 315
        icutcoul = 6
        rcut = 0.
    else:
        raise ValueError("Unknow functional {0}.".format(functional))

    ecut = hybrid_input['ecut']
    ecutsigx = ecutsigx or 2*ecut

    hybrid_input.set_vars(optdriver=4, gwcalctyp=gwcalctyp, gw_nstep=1, gwpara=2, icutcoul=icutcoul, rcut=rcut,
                          gw_qprange=gw_qprange, ecutwfn=ecut*0.995, ecutsigx=ecutsigx)

    return hybrid_input


def scf_for_phonons(structure, pseudos, kppa=None, ecut=None, pawecutdg=None, nband=None, accuracy="normal",
                    spin_mode="polarized", smearing="fermi_dirac:0.1 eV", charge=0.0, scf_algorithm=None,
                    shift_mode="Symmetric"):
    abiinput = scf_input(structure=structure, pseudos=pseudos, kppa=kppa, ecut=ecut, pawecutdg=pawecutdg, nband=nband,
                         accuracy=accuracy, spin_mode=spin_mode, smearing=smearing, charge=charge,
                         scf_algorithm=scf_algorithm, shift_mode=shift_mode)
    # set symmetrized k-point
    if shift_mode[0].lower() == 's':
        # need to convert to abipy structure to get the calc_shiftk method
        structure = Structure.from_sites(structure)
        shiftk = structure.calc_shiftk()
        abiinput.set_vars(shiftk=shiftk, nshiftk=len(shiftk))

    # enforce symmetries and add a buffer of bands to ease convergence with tolwfr
    abiinput.set_vars(chksymbreak=1, nbdbuf=4, tolwfr=1.e-22)

    return abiinput

#FIXME if the pseudos are passed as a PseudoTable the whole table will be serialized,
# it would be better to filter on the structure elements
class InputFactory(object):
    factory_function = None
    input_required = True

    def __init__(self, *args, **kwargs):
        if self.factory_function is None:
            raise NotImplementedError('The factory function should be specified')

        self.args = args
        self.kwargs = kwargs

    def build_input(self, previous_input=None):
        # make a copy to pop additional parameteres
        kwargs = dict(self.kwargs)
        decorators = kwargs.pop('decorators', [])
        if not isinstance(decorators, (list, tuple)):
            decorators = [decorators]
        extra_abivars = kwargs.pop('extra_abivars', {})
        if self.input_required:
            if not previous_input:
                raise ValueError('An input is required for factory function {0}.'.format(self.factory_function.__name__))
            abiinput = self.factory_function(previous_input, *self.args, **kwargs)
        else:
            abiinput = self.factory_function(*self.args, **kwargs)

        for d in decorators:
            abiinput = d(abiinput)
        abiinput.set_vars(extra_abivars)

        return abiinput

    @pmg_serialize
    def as_dict(self):
        # sanitize to avoid numpy arrays and serialize PMGSonable objects
        return jsanitize(dict(args=self.args, kwargs=self.kwargs), strict=True)

    @classmethod
    def from_dict(cls, d):
        dec = MontyDecoder()
        return cls(*dec.process_decoded(d['args']), **dec.process_decoded(d['kwargs']))


class BandsFromGsFactory(InputFactory):
    factory_function = staticmethod(ebands_from_gsinput)


class IoncellRelaxFromGsFactory(InputFactory):
    factory_function = staticmethod(ioncell_relax_from_gsinput)


class HybridOneShotFromGsFactory(InputFactory):
    factory_function = staticmethod(hybrid_oneshot_input)


class ScfFactory(InputFactory):
    factory_function = staticmethod(scf_input)
    input_required = False


class ScfForPhononsFactory(InputFactory):
    factory_function = staticmethod(scf_for_phonons)
    input_required = False


class PhononsFromGsFactory(InputFactory):
    factory_function = staticmethod(phonons_from_gsinput)<|MERGE_RESOLUTION|>--- conflicted
+++ resolved
@@ -451,39 +451,6 @@
         inclvkb: Treatment of the dipole matrix elements (see abinit variable).
         scr_nband: Number of bands used to compute the screening (default is nscf_nband)
         sigma_nband: Number of bands used to compute the self-energy (default is nscf_nband)
-<<<<<<< HEAD
-        workdir: Working directory.
-        manager: :class:`TaskManager` instance.
-        nksamll: if not None, a DFT bandstucture calculation will be added after the sc run
-        extra_abivars: Dictionary with extra variables passed to ABINIT.
-    """
-    print(scf_nband)
-    if gamma:
-        if kppa == 1:
-            scf_ksampling = KSampling.gamma_centered(kpts=(1, 1, 1))
-            nscf_ksampling = KSampling.gamma_centered(kpts=(1, 1, 1))
-        elif kppa == 2:
-            scf_ksampling = KSampling.gamma_centered(kpts=(2, 2, 2))
-            nscf_ksampling = KSampling.gamma_centered(kpts=(2, 2, 2))
-        elif kppa < 0:
-            scf_ksampling = KSampling.gamma_centered(kpts=(-kppa, -kppa, -kppa))
-            nscf_ksampling = KSampling.gamma_centered(kpts=(2, 2, 2))
-        elif kppa <= 13:
-            scf_ksampling = KSampling.gamma_centered(kpts=(kppa, kppa, kppa))
-            nscf_ksampling = KSampling.gamma_centered(kpts=(kppa, kppa, kppa))
-        else:
-            scf_ksampling = KSampling.automatic_density(structure, kppa, chksymbreak=0, shifts=(0, 0, 0))
-            nscf_ksampling = KSampling.automatic_density(structure, kppa, chksymbreak=0, shifts=(0, 0, 0))
-    else:
-        #this is the original behaviour before the devellopment of the gwwrapper
-        scf_ksampling = KSampling.automatic_density(structure, kppa, chksymbreak=0)
-        nscf_ksampling = KSampling.automatic_density(structure, kppa, chksymbreak=0)
-
-    scf_electrons = aobj.Electrons(spin_mode=spin_mode, smearing=smearing, algorithm=scf_algorithm,
-                                   charge=charge, nband=scf_nband, fband=None)
-
-    multis = []
-=======
         response_models: List of response models
         gw_qprange: selectpr for the qpoint mesh
         gamma: is true a gamma centered mesh is enforced
@@ -491,8 +458,6 @@
         extra_abivars: Dictionary with extra variables passed to ABINIT for all tasks.
 
     extra abivars that are provided with _s appended will be take as a list of values to be tested a scf level
->>>>>>> 0bf9cd10
-
     """
     if extra_abivars is None:
         extra_abivars = {}
@@ -547,10 +512,6 @@
     #    scf_ksampling = KSampling.automatic_density(structure, scf_kppa, chksymbreak=0)
     #    nscf_ksampling = KSampling.automatic_density(structure, scf_kppa, chksymbreak=0)
 
-<<<<<<< HEAD
-    multi_scf = MultiDataset(structure, pseudos, ndtset=len(scf_diffs))
-
-=======
     if gamma:
         if kppa == 1:
             scf_ksampling = aobj.KSampling.gamma_centered(kpts=(1, 1, 1))
@@ -579,22 +540,11 @@
 
     multi_scf = MultiDataset(structure, pseudos, ndtset=max(1, len(scf_diffs)))
    
->>>>>>> 0bf9cd10
     multi_scf.set_vars(scf_ksampling.to_abivars())
     multi_scf.set_vars(scf_electrons.to_abivars())
     multi_scf.set_vars(extra_abivars_all)
     multi_scf.set_vars(_stopping_criterion(runlevel="scf", accuracy=accuracy))
     multi_scf.set_vars(extra_abivars)
-<<<<<<< HEAD
-    for vars, abinput in zip(scf_diffs, multi_scf):
-	print(type(vars), type(abinput))
-        abinput.set_vars(vars)
-
-#multi_scf.set_vars(smearing.to_abivars())
-
-    multis.append(multi_scf)
-=======
->>>>>>> 0bf9cd10
 
     for variables, abinput in zip(scf_diffs, multi_scf):
         abinput.set_vars(variables)
